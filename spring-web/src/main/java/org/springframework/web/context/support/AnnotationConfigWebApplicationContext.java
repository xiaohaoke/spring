/*
 * Copyright 2002-2022 the original author or authors.
 *
 * Licensed under the Apache License, Version 2.0 (the "License");
 * you may not use this file except in compliance with the License.
 * You may obtain a copy of the License at
 *
 *      https://www.apache.org/licenses/LICENSE-2.0
 *
 * Unless required by applicable law or agreed to in writing, software
 * distributed under the License is distributed on an "AS IS" BASIS,
 * WITHOUT WARRANTIES OR CONDITIONS OF ANY KIND, either express or implied.
 * See the License for the specific language governing permissions and
 * limitations under the License.
 */

package org.springframework.web.context.support;

import java.util.Collections;
import java.util.LinkedHashSet;
import java.util.Set;

import org.springframework.beans.factory.support.BeanNameGenerator;
import org.springframework.beans.factory.support.DefaultListableBeanFactory;
import org.springframework.context.annotation.AnnotatedBeanDefinitionReader;
import org.springframework.context.annotation.AnnotationConfigRegistry;
import org.springframework.context.annotation.AnnotationConfigUtils;
import org.springframework.context.annotation.ClassPathBeanDefinitionScanner;
import org.springframework.context.annotation.ScopeMetadataResolver;
import org.springframework.lang.Nullable;
import org.springframework.util.Assert;
import org.springframework.util.ClassUtils;
import org.springframework.util.StringUtils;
import org.springframework.web.context.ContextLoader;

/**
 * {@link org.springframework.web.context.WebApplicationContext WebApplicationContext}
 * implementation which accepts <em>component classes</em> as input &mdash; in particular
 * {@link org.springframework.context.annotation.Configuration @Configuration}
 * classes, but also plain {@link org.springframework.stereotype.Component @Component}
<<<<<<< HEAD
 * classes and JSR-330 compliant classes using {@code jakarta.inject} annotations.
=======
 * classes as well as JSR-330 compliant classes using {@code javax.inject} annotations.
>>>>>>> 66470231
 *
 * <p>Allows for registering classes one by one (specifying class names as config
 * locations) as well as via classpath scanning (specifying base packages as config
 * locations).
 *
 * <p>This is essentially the equivalent of
 * {@link org.springframework.context.annotation.AnnotationConfigApplicationContext
 * AnnotationConfigApplicationContext} for a web environment. However, in contrast to
 * {@code AnnotationConfigApplicationContext}, this class does not extend
 * {@link org.springframework.context.support.GenericApplicationContext
 * GenericApplicationContext} and therefore does not provide some of the convenient
 * {@code registerBean(...)} methods available in a {@code GenericApplicationContext}.
 * If you wish to register annotated <em>component classes</em> with a
 * {@code GenericApplicationContext} in a web environment, you may use a
 * {@code GenericWebApplicationContext} with an
 * {@link org.springframework.context.annotation.AnnotatedBeanDefinitionReader
 * AnnotatedBeanDefinitionReader}. See the Javadoc for {@link GenericWebApplicationContext}
 * for details and an example.
 *
 * <p>To make use of this application context, the
 * {@linkplain ContextLoader#CONTEXT_CLASS_PARAM "contextClass"} context-param for
 * ContextLoader and/or "contextClass" init-param for FrameworkServlet must be set to
 * the fully-qualified name of this class.
 *
 * <p>As of Spring 3.1, this class may also be directly instantiated and injected into
 * Spring's {@code DispatcherServlet} or {@code ContextLoaderListener} when using the
 * {@link org.springframework.web.WebApplicationInitializer WebApplicationInitializer}
 * code-based alternative to {@code web.xml}. See its Javadoc for details and usage examples.
 *
 * <p>Unlike {@link XmlWebApplicationContext}, no default configuration class locations
 * are assumed. Rather, it is a requirement to set the
 * {@linkplain ContextLoader#CONFIG_LOCATION_PARAM "contextConfigLocation"}
 * context-param for {@link ContextLoader} and/or "contextConfigLocation" init-param for
 * FrameworkServlet.  The param-value may contain both fully-qualified
 * class names and base packages to scan for components. See {@link #loadBeanDefinitions}
 * for exact details on how these locations are processed.
 *
 * <p>As an alternative to setting the "contextConfigLocation" parameter, users may
 * implement an {@link org.springframework.context.ApplicationContextInitializer
 * ApplicationContextInitializer} and set the
 * {@linkplain ContextLoader#CONTEXT_INITIALIZER_CLASSES_PARAM "contextInitializerClasses"}
 * context-param / init-param. In such cases, users should favor the {@link #refresh()}
 * and {@link #scan(String...)} methods over the {@link #setConfigLocation(String)}
 * method, which is primarily for use by {@code ContextLoader}.
 *
 * <p>Note: In case of multiple {@code @Configuration} classes, later {@code @Bean}
 * definitions will override ones defined in earlier loaded files. This can be leveraged
 * to deliberately override certain bean definitions via an extra {@code @Configuration}
 * class.
 *
 * @author Chris Beams
 * @author Juergen Hoeller
 * @author Sam Brannen
 * @since 3.0
 * @see org.springframework.context.annotation.AnnotationConfigApplicationContext
 * @see org.springframework.web.context.support.GenericWebApplicationContext
 */
public class AnnotationConfigWebApplicationContext extends AbstractRefreshableWebApplicationContext
		implements AnnotationConfigRegistry {

	@Nullable
	private BeanNameGenerator beanNameGenerator;

	@Nullable
	private ScopeMetadataResolver scopeMetadataResolver;

	private final Set<Class<?>> componentClasses = new LinkedHashSet<>();

	private final Set<String> basePackages = new LinkedHashSet<>();


	/**
	 * Set a custom {@link BeanNameGenerator} for use with {@link AnnotatedBeanDefinitionReader}
	 * and/or {@link ClassPathBeanDefinitionScanner}.
	 * <p>Default is {@link org.springframework.context.annotation.AnnotationBeanNameGenerator}.
	 * @see AnnotatedBeanDefinitionReader#setBeanNameGenerator
	 * @see ClassPathBeanDefinitionScanner#setBeanNameGenerator
	 */
	public void setBeanNameGenerator(@Nullable BeanNameGenerator beanNameGenerator) {
		this.beanNameGenerator = beanNameGenerator;
	}

	/**
	 * Return the custom {@link BeanNameGenerator} for use with {@link AnnotatedBeanDefinitionReader}
	 * and/or {@link ClassPathBeanDefinitionScanner}, if any.
	 */
	@Nullable
	protected BeanNameGenerator getBeanNameGenerator() {
		return this.beanNameGenerator;
	}

	/**
	 * Set a custom {@link ScopeMetadataResolver} for use with {@link AnnotatedBeanDefinitionReader}
	 * and/or {@link ClassPathBeanDefinitionScanner}.
	 * <p>Default is an {@link org.springframework.context.annotation.AnnotationScopeMetadataResolver}.
	 * @see AnnotatedBeanDefinitionReader#setScopeMetadataResolver
	 * @see ClassPathBeanDefinitionScanner#setScopeMetadataResolver
	 */
	public void setScopeMetadataResolver(@Nullable ScopeMetadataResolver scopeMetadataResolver) {
		this.scopeMetadataResolver = scopeMetadataResolver;
	}

	/**
	 * Return the custom {@link ScopeMetadataResolver} for use with {@link AnnotatedBeanDefinitionReader}
	 * and/or {@link ClassPathBeanDefinitionScanner}, if any.
	 */
	@Nullable
	protected ScopeMetadataResolver getScopeMetadataResolver() {
		return this.scopeMetadataResolver;
	}


	/**
	 * Register one or more component classes to be processed.
	 * <p>Note that {@link #refresh()} must be called in order for the context
	 * to fully process the new classes.
	 * @param componentClasses one or more component classes,
	 * e.g. {@link org.springframework.context.annotation.Configuration @Configuration} classes
	 * @see #scan(String...)
	 * @see #loadBeanDefinitions(DefaultListableBeanFactory)
	 * @see #setConfigLocation(String)
	 * @see #refresh()
	 */
	@Override
	public void register(Class<?>... componentClasses) {
		Assert.notEmpty(componentClasses, "At least one component class must be specified");
		Collections.addAll(this.componentClasses, componentClasses);
	}

	/**
	 * Perform a scan within the specified base packages.
	 * <p>Note that {@link #refresh()} must be called in order for the context
	 * to fully process the new classes.
	 * @param basePackages the packages to check for component classes
	 * @see #loadBeanDefinitions(DefaultListableBeanFactory)
	 * @see #register(Class...)
	 * @see #setConfigLocation(String)
	 * @see #refresh()
	 */
	@Override
	public void scan(String... basePackages) {
		Assert.notEmpty(basePackages, "At least one base package must be specified");
		Collections.addAll(this.basePackages, basePackages);
	}


	/**
	 * Register a {@link org.springframework.beans.factory.config.BeanDefinition} for
	 * any classes specified by {@link #register(Class...)} and scan any packages
	 * specified by {@link #scan(String...)}.
	 * <p>For any values specified by {@link #setConfigLocation(String)} or
	 * {@link #setConfigLocations(String[])}, attempt first to load each location as a
	 * class, registering a {@code BeanDefinition} if class loading is successful,
	 * and if class loading fails (i.e. a {@code ClassNotFoundException} is raised),
	 * assume the value is a package and attempt to scan it for component classes.
	 * <p>Enables the default set of annotation configuration post processors, such that
	 * {@code @Autowired}, {@code @Required}, and associated annotations can be used.
	 * <p>Configuration class bean definitions are registered with generated bean
	 * definition names unless the {@code value} attribute is provided to the stereotype
	 * annotation.
	 * @param beanFactory the bean factory to load bean definitions into
	 * @see #register(Class...)
	 * @see #scan(String...)
	 * @see #setConfigLocation(String)
	 * @see #setConfigLocations(String[])
	 * @see AnnotatedBeanDefinitionReader
	 * @see ClassPathBeanDefinitionScanner
	 */
	@Override
	protected void loadBeanDefinitions(DefaultListableBeanFactory beanFactory) {
		AnnotatedBeanDefinitionReader reader = getAnnotatedBeanDefinitionReader(beanFactory);
		ClassPathBeanDefinitionScanner scanner = getClassPathBeanDefinitionScanner(beanFactory);

		BeanNameGenerator beanNameGenerator = getBeanNameGenerator();
		if (beanNameGenerator != null) {
			reader.setBeanNameGenerator(beanNameGenerator);
			scanner.setBeanNameGenerator(beanNameGenerator);
			beanFactory.registerSingleton(AnnotationConfigUtils.CONFIGURATION_BEAN_NAME_GENERATOR, beanNameGenerator);
		}

		ScopeMetadataResolver scopeMetadataResolver = getScopeMetadataResolver();
		if (scopeMetadataResolver != null) {
			reader.setScopeMetadataResolver(scopeMetadataResolver);
			scanner.setScopeMetadataResolver(scopeMetadataResolver);
		}

		if (!this.componentClasses.isEmpty()) {
			if (logger.isDebugEnabled()) {
				logger.debug("Registering component classes: [" +
						StringUtils.collectionToCommaDelimitedString(this.componentClasses) + "]");
			}
			reader.register(ClassUtils.toClassArray(this.componentClasses));
		}

		if (!this.basePackages.isEmpty()) {
			if (logger.isDebugEnabled()) {
				logger.debug("Scanning base packages: [" +
						StringUtils.collectionToCommaDelimitedString(this.basePackages) + "]");
			}
			scanner.scan(StringUtils.toStringArray(this.basePackages));
		}

		String[] configLocations = getConfigLocations();
		if (configLocations != null) {
			for (String configLocation : configLocations) {
				try {
					Class<?> clazz = ClassUtils.forName(configLocation, getClassLoader());
					if (logger.isTraceEnabled()) {
						logger.trace("Registering [" + configLocation + "]");
					}
					reader.register(clazz);
				}
				catch (ClassNotFoundException ex) {
					if (logger.isTraceEnabled()) {
						logger.trace("Could not load class for config location [" + configLocation +
								"] - trying package scan. " + ex);
					}
					int count = scanner.scan(configLocation);
					if (count == 0 && logger.isDebugEnabled()) {
						logger.debug("No component classes found for specified class/package [" + configLocation + "]");
					}
				}
			}
		}
	}


	/**
	 * Build an {@link AnnotatedBeanDefinitionReader} for the given bean factory.
	 * <p>This should be pre-configured with the {@code Environment} (if desired)
	 * but not with a {@code BeanNameGenerator} or {@code ScopeMetadataResolver} yet.
	 * @param beanFactory the bean factory to load bean definitions into
	 * @since 4.1.9
	 * @see #getEnvironment()
	 * @see #getBeanNameGenerator()
	 * @see #getScopeMetadataResolver()
	 */
	protected AnnotatedBeanDefinitionReader getAnnotatedBeanDefinitionReader(DefaultListableBeanFactory beanFactory) {
		return new AnnotatedBeanDefinitionReader(beanFactory, getEnvironment());
	}

	/**
	 * Build a {@link ClassPathBeanDefinitionScanner} for the given bean factory.
	 * <p>This should be pre-configured with the {@code Environment} (if desired)
	 * but not with a {@code BeanNameGenerator} or {@code ScopeMetadataResolver} yet.
	 * @param beanFactory the bean factory to load bean definitions into
	 * @since 4.1.9
	 * @see #getEnvironment()
	 * @see #getBeanNameGenerator()
	 * @see #getScopeMetadataResolver()
	 */
	protected ClassPathBeanDefinitionScanner getClassPathBeanDefinitionScanner(DefaultListableBeanFactory beanFactory) {
		return new ClassPathBeanDefinitionScanner(beanFactory, true, getEnvironment());
	}

}<|MERGE_RESOLUTION|>--- conflicted
+++ resolved
@@ -38,11 +38,7 @@
  * implementation which accepts <em>component classes</em> as input &mdash; in particular
  * {@link org.springframework.context.annotation.Configuration @Configuration}
  * classes, but also plain {@link org.springframework.stereotype.Component @Component}
-<<<<<<< HEAD
- * classes and JSR-330 compliant classes using {@code jakarta.inject} annotations.
-=======
- * classes as well as JSR-330 compliant classes using {@code javax.inject} annotations.
->>>>>>> 66470231
+ * classes as well as JSR-330 compliant classes using {@code jakarta.inject} annotations.
  *
  * <p>Allows for registering classes one by one (specifying class names as config
  * locations) as well as via classpath scanning (specifying base packages as config
